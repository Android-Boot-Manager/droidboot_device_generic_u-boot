--- conflicted
+++ resolved
@@ -2,11 +2,7 @@
 
 # Grab our configured image.  The source for this is found at:
 # https://source.denx.de/u-boot/gitlab-ci-runner
-<<<<<<< HEAD
-image: trini/u-boot-gitlab-ci-runner:focal-20210723-30Sep2021
-=======
 image: trini/u-boot-gitlab-ci-runner:focal-20210827-30Sep2021
->>>>>>> e17cbdd0
 
 # We run some tests in different order, to catch some failures quicker.
 stages:
