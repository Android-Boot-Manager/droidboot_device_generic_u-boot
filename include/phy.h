--- conflicted
+++ resolved
@@ -463,12 +463,8 @@
  * @return:		pointer to phy_device if a PHY is found,
  *			or NULL otherwise
  */
-<<<<<<< HEAD
 struct phy_device *phy_connect_phy_id(struct mii_dev *bus, struct udevice *dev,
-				      int phyaddr, phy_interface_t interface);
-=======
-struct phy_device *phy_connect_phy_id(struct mii_dev *bus, struct udevice *dev);
->>>>>>> 0154e6de
+				      int phyaddr);
 
 static inline ofnode phy_get_ofnode(struct phy_device *phydev)
 {
