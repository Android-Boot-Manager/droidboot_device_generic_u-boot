--- conflicted
+++ resolved
@@ -94,12 +94,8 @@
 	select DM
 	select DM_SERIAL
 	select DM_GPIO
-<<<<<<< HEAD
-=======
-	select DM_USB
 	select DM_VIDEO
 	select DM_PANEL_HX8238D
->>>>>>> 65298230
 
 config TARGET_AM335X_SL50
 	bool "Support am335x_sl50"
